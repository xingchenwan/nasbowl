--- conflicted
+++ resolved
@@ -1,10 +1,5 @@
 import networkx as nx
-<<<<<<< HEAD
-import gpytorch
-
-=======
 import logging
->>>>>>> d1d8d9e1
 from kernels import GraphKernels, Stationary
 # GP model as a weighted average between the vanilla vectorial GP and the graph GP
 from kernels import SumKernel
